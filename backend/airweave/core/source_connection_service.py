"""Service for managing source connections."""

from typing import Any, Dict, List, Optional, Tuple
from uuid import UUID

from fastapi import HTTPException
from sqlalchemy.ext.asyncio import AsyncSession

from airweave import crud, schemas
from airweave.core import credentials
from airweave.core.collection_service import collection_service
from airweave.core.constants.native_connections import NATIVE_QDRANT_UUID, NATIVE_TEXT2VEC_UUID
from airweave.core.logging import logger
from airweave.core.shared_models import ConnectionStatus, SourceConnectionStatus, SyncStatus
from airweave.core.sync_service import sync_service
from airweave.db.unit_of_work import UnitOfWork
from airweave.models.integration_credential import IntegrationType
from airweave.platform.auth.schemas import AuthType, OAuth2TokenResponse
from airweave.platform.auth.services import oauth2_service
from airweave.platform.auth.settings import integration_settings
from airweave.platform.locator import resource_locator

source_connection_logger = logger.with_prefix("Source Connection Service: ").with_context(
    component="source_connection_service"
)


class SourceConnectionService:
    """Service for managing source connections.

    This service encapsulates the complex transactions required for source connections,
    including:
    - Creating source connections with related objects (integration credential, sync, dag)
    - Updating source connections and keeping related objects in sync
    - Deleting source connections and all related objects
    - Running sync jobs for source connections
    """

    async def _validate_auth_fields(
        self, db: AsyncSession, source_short_name: str, auth_fields: Optional[Dict[str, Any]]
    ) -> dict:
        """Validate auth fields based on auth type.

        Only works for config_class auth type.

        Args:
            db: The database session
            source_short_name: The short name of the source
            auth_fields: The auth fields to validate

        Returns:
            The validated auth fields as a dict

        Raises:
            HTTPException: If auth fields are invalid or not supported
        """
        # Get the source info
        source = await crud.source.get_by_short_name(db, short_name=source_short_name)
        if not source:
            raise HTTPException(status_code=404, detail=f"Source '{source_short_name}' not found")

        BASE_ERROR_MESSAGE = (
            f"See https://docs.airweave.ai/docs/connectors/{source.short_name}#authentication "
            f"for more information."
        )

        # Check if auth_config_class is defined for the source
        if not source.auth_config_class:
            raise HTTPException(
                status_code=422,
                detail=f"Source {source.name} does not have an auth configuration defined. "
                + BASE_ERROR_MESSAGE,
            )

        if auth_fields is None:
            raise HTTPException(
                status_code=422,
                detail=f"Source {source.name} requires auth fields. " + BASE_ERROR_MESSAGE,
            )

        # Create and validate auth config
        try:
            auth_config_class = resource_locator.get_auth_config(source.auth_config_class)
            auth_config = auth_config_class(**auth_fields)
            return auth_config.model_dump()
        except Exception as e:
            source_connection_logger.error(f"Failed to validate auth fields: {e}")

            # Check if it's a Pydantic validation error and format it nicely
            from pydantic import ValidationError

            if isinstance(e, ValidationError):
                # Extract the field names and error messages
                error_messages = []
                for error in e.errors():
                    field = ".".join(str(loc) for loc in error.get("loc", []))
                    msg = error.get("msg", "")
                    error_messages.append(f"Field '{field}': {msg}")

                error_detail = (
                    f"Invalid configuration for {source.auth_config_class}:\n"
                    + "\n".join(error_messages)
                )
                raise HTTPException(
                    status_code=422,
                    detail=f"Invalid auth fields: {error_detail}. " + BASE_ERROR_MESSAGE,
                ) from e
            else:
                # For other types of errors
                raise HTTPException(
                    status_code=422,
                    detail=f"Invalid auth fields: {str(e)}. " + BASE_ERROR_MESSAGE,
                ) from e

    async def _validate_config_fields(
        self, db: AsyncSession, source_short_name: str, config_fields: Optional[Dict[str, Any]]
    ) -> dict:
        """Validate config fields based on source config class.

        Args:
            db: The database session
            source_short_name: The short name of the source
            config_fields: The config fields to validate

        Returns:
            The validated config fields as a dict

        Raises:
            HTTPException: If config fields are invalid or required but not provided
        """
        # Get the source info
        source = await crud.source.get_by_short_name(db, short_name=source_short_name)
        if not source:
            raise HTTPException(status_code=404, detail=f"Source '{source_short_name}' not found")

        BASE_ERROR_MESSAGE = (
            f"See https://docs.airweave.ai/docs/connectors/{source.short_name}#configuration "
            f"for more information."
        )

        # Check if source has a config class defined - it MUST be defined
        if not hasattr(source, "config_class") or source.config_class is None:
            raise HTTPException(
                status_code=422,
                detail=f"Source {source.name} does not have a configuration class defined. "
                + BASE_ERROR_MESSAGE,
            )

        # Config class exists but no config fields provided - check if that's allowed
        if config_fields is None:
            try:
                # Get config class to check if it has required fields
                config_class = resource_locator.get_config(source.config_class)
                # Create an empty instance to see if it accepts no fields
                config = config_class()
                return config.model_dump()
            except Exception:
                # If it fails with no fields, config is required
                raise HTTPException(
                    status_code=422,
                    detail=f"Source {source.name} requires config fields but none were provided. "
                    + BASE_ERROR_MESSAGE,
                ) from None

        # Both config class and config fields exist, validate them
        try:
            config_class = resource_locator.get_config(source.config_class)
            config = config_class(**config_fields)
            return config.model_dump()
        except Exception as e:
            source_connection_logger.error(f"Failed to validate config fields: {e}")

            # Check if it's a Pydantic validation error and format it nicely
            from pydantic import ValidationError

            if isinstance(e, ValidationError):
                # Extract the field names and error messages
                error_messages = []
                for error in e.errors():
                    field = ".".join(str(loc) for loc in error.get("loc", []))
                    msg = error.get("msg", "")
                    error_messages.append(f"Field '{field}': {msg}")

                error_detail = f"Invalid configuration for {source.config_class}:\n" + "\n".join(
                    error_messages
                )
                raise HTTPException(
                    status_code=422,
                    detail=f"Invalid config fields: {error_detail}. " + BASE_ERROR_MESSAGE,
                ) from e
            else:
                # For other types of errors
                raise HTTPException(
                    status_code=422,
                    detail=f"Invalid config fields: {str(e)}. " + BASE_ERROR_MESSAGE,
                ) from e

    async def create_source_connection(
        self,
        db: AsyncSession,
        source_connection_in: schemas.SourceConnectionCreate,
        current_user: schemas.User,
    ) -> Tuple[schemas.SourceConnection, Optional[schemas.SyncJob]]:
        """Create a new source connection with all related objects.

        This method:
        1. Creates a credential with auth fields if provided, or uses existing credential
        2. Creates the connection to the source (schemas.Connection)
        3. Creates a collection if not provided
        4. Creates a sync configuration and DAG
        5. Creates a sync job if immediate execution is requested
        6. Creates the source connection (schemas.SourceConnection)

        Args:
            db: The database session
            source_connection_in: The source connection to create
            current_user: The current user

        Returns:
            A tuple of (source_connection, sync_job)

        Raises:
            HTTPException: If the source is not found
        """
        # Separate core and auxiliary attributes
        core_attrs, aux_attrs = source_connection_in.map_to_core_and_auxiliary_attributes()

        async with UnitOfWork(db) as uow:
            # Get the source information
            source = await crud.source.get_by_short_name(
                db, short_name=source_connection_in.short_name
            )
            if not source:
                raise HTTPException(
                    status_code=404, detail=f"Source not found: {source_connection_in.short_name}"
                )

            # 1. Get or create integration credential
            integration_credential_id = None

            # If credential_id is provided, use it
            if aux_attrs.get("credential_id"):
                # Verify the credential exists and belongs to this user
                credential = await crud.integration_credential.get(
                    uow.session, id=aux_attrs["credential_id"], current_user=current_user
                )
                if not credential:
                    raise HTTPException(status_code=404, detail="Integration credential not found")

                if (
                    credential.integration_short_name != source_connection_in.short_name
                    or credential.integration_type != IntegrationType.SOURCE
                ):
                    raise HTTPException(
                        status_code=400, detail="Credential doesn't match the source type"
                    )

                integration_credential_id = credential.id
            # If auth_fields are provided, create new credential
            elif aux_attrs["auth_fields"] is not None:
                # Validate auth fields
                auth_fields = await self._validate_auth_fields(
                    db, source_connection_in.short_name, aux_attrs["auth_fields"]
                )

                # Create the integration credential
                integration_cred_in = schemas.IntegrationCredentialCreateEncrypted(
                    name=f"{source.name} - {current_user.email}",
                    description=f"Credentials for {source.name} - {current_user.email}",
                    integration_short_name=source_connection_in.short_name,
                    integration_type=IntegrationType.SOURCE,
                    auth_type=source.auth_type,
                    encrypted_credentials=credentials.encrypt(auth_fields),
                    auth_config_class=source.auth_config_class,
                )

                integration_credential = await crud.integration_credential.create(
                    uow.session, obj_in=integration_cred_in, current_user=current_user, uow=uow
                )

                await uow.session.flush()
                integration_credential_id = integration_credential.id
            else:
                # Neither credential_id nor auth_fields provided
                raise HTTPException(
                    status_code=400,
                    detail="Either auth_fields or credential_id must be "
                    "provided to create a source connection",
                )

            # Validate config fields (config_fields are in core_attrs)
            config_fields = await self._validate_config_fields(
                db, source_connection_in.short_name, core_attrs.get("config_fields")
            )

            # Always set the validated config_fields (even if empty)
            core_attrs["config_fields"] = config_fields

            # 2. Create the connection object for source (system table)
            connection_create = schemas.ConnectionCreate(
                name=source_connection_in.name,
                integration_type=IntegrationType.SOURCE,
                integration_credential_id=integration_credential_id,
                status=ConnectionStatus.ACTIVE,
                short_name=source_connection_in.short_name,
            )

            connection = await crud.connection.create(
                db=uow.session, obj_in=connection_create, current_user=current_user, uow=uow
            )

            await uow.session.flush()
            connection_id = connection.id

            # 3. Check if we need to create a collection first
            if "collection" not in core_attrs:
                # Create a collection with the same name as the source connection

                collection_create = schemas.CollectionCreate(
                    name=f"Collection for {source_connection_in.name}",
                    description=f"Auto-generated collection for {source_connection_in.name}",
                )

                collection = await collection_service.create(
                    db=uow.session,
                    collection_in=collection_create,
                    current_user=current_user,
                    uow=uow,
                )
            else:
                readable_collection_id = core_attrs["collection"]
                if "collection" in core_attrs:
                    del core_attrs["collection"]
                collection = await crud.collection.get_by_readable_id(
                    db=uow.session, readable_id=readable_collection_id, current_user=current_user
                )
                if not collection:
                    raise HTTPException(
                        status_code=404, detail=f"Collection '{readable_collection_id}' not found"
                    )

            # 4. Create the sync
            sync_in = schemas.SyncCreate(
                name=f"Sync for {source_connection_in.name}",
                description=f"Auto-generated sync for {source_connection_in.name}",
                source_connection_id=connection_id,  # ID of connection system table
                embedding_model_connection_id=NATIVE_TEXT2VEC_UUID,
                destination_connection_ids=[NATIVE_QDRANT_UUID],
                cron_schedule=aux_attrs["cron_schedule"],
                status=SyncStatus.ACTIVE,
                run_immediately=aux_attrs["sync_immediately"],
            )

            # 5. Use the sync service to create the sync and automatically the DAG
            sync, sync_job = await sync_service.create_and_run_sync(
                db=uow.session, sync_in=sync_in, current_user=current_user, uow=uow
            )

            # 6. Create the source connection from core attributes
            source_connection_create = {
                **core_attrs,
                "connection_id": connection_id,
                "readable_collection_id": collection.readable_id,
                "sync_id": sync.id,
                "white_label_id": core_attrs.get(
                    "white_label_id"
                ),  # Include white_label_id if provided
            }

            source_connection = await crud.source_connection.create(
                db=uow.session, obj_in=source_connection_create, current_user=current_user, uow=uow
            )
            await uow.session.flush()

            # map to schemas and return
            source_connection = schemas.SourceConnection.from_orm_with_collection_mapping(
                source_connection
            )
            sync_job = schemas.SyncJob.model_validate(sync_job, from_attributes=True)

            # Update the source connection status
            source_connection.auth_fields = "********"  # Hide auth fields by default
            source_connection.status = SourceConnectionStatus.IN_PROGRESS
            source_connection.latest_sync_job_status = sync_job.status
            source_connection.latest_sync_job_id = sync_job.id
            source_connection.latest_sync_job_started_at = sync_job.started_at
            source_connection.latest_sync_job_completed_at = sync_job.completed_at

        return source_connection, sync_job

    async def get_source_connection(
        self,
        db: AsyncSession,
        source_connection_id: UUID,
        show_auth_fields: bool = False,
        current_user: schemas.User = None,
    ) -> schemas.SourceConnection:
        """Get a source connection with all related data.

        This method enriches the source connection with data from related objects:
        1. Connection information
        2. Integration credential and decrypted auth fields (if exists)
        3. Sync information and latest sync job status (if exists)
        4. Collection information (if exists)

        Args:
            db: The database session
            source_connection_id: The ID of the source connection
            show_auth_fields: Whether to show the auth fields
            current_user: The current user

        Returns:
            The enriched source connection

        Raises:
            HTTPException: If the source connection is not found
        """
        # Get the source connection from database
        source_connection = await crud.source_connection.get(
            db=db, id=source_connection_id, current_user=current_user
        )

        if not source_connection:
            raise HTTPException(status_code=404, detail="Source connection not found")

        # Convert to schema model to start building the response
        source_connection_schema = schemas.SourceConnection.from_orm_with_collection_mapping(
            source_connection
        )

        # 1. Get the connection and its credentials if they exist
        if source_connection.connection_id:
            connection = await crud.connection.get(
                db=db, id=source_connection.connection_id, current_user=current_user
            )

            if connection and connection.integration_credential_id:
                # Get and decrypt the integration credential
                integration_credential = await crud.integration_credential.get(
                    db=db, id=connection.integration_credential_id, current_user=current_user
                )

                if integration_credential and integration_credential.encrypted_credentials:
                    if show_auth_fields:
                        # Decrypt credentials and attach to source connection
                        decrypted_auth_fields = credentials.decrypt(
                            integration_credential.encrypted_credentials
                        )
                        source_connection_schema.auth_fields = decrypted_auth_fields
                    else:
                        source_connection_schema.auth_fields = "********"

        # Before returning, add a log to see what's actually being sent
        logger.info(
            "\nRETURNING SOURCE CONNECTION: "
            f"latest_sync_job_id={source_connection_schema.latest_sync_job_id},\n"
            "all job info="
            f"{source_connection_schema if 'source_connection_schema' in locals() else 'None'}\n"
        )

        return source_connection_schema

    async def get_all_source_connections(
        self,
        db: AsyncSession,
        current_user: schemas.User,
        skip: int = 0,
        limit: int = 100,
    ) -> List[schemas.SourceConnectionListItem]:
        """Get all source connections for a user with minimal core attributes.

        This version uses a simplified schema (SourceConnectionListItem) that includes
        only the core attributes directly from the source connection model.

        Args:
            db: The database session
            current_user: The current user
            skip: The number of source connections to skip
            limit: The maximum number of source connections to return

        Returns:
            A list of simplified source connection list items
        """
        # Get all source connections for the user
        source_connections = await crud.source_connection.get_all_for_user(
            db=db, current_user=current_user, skip=skip, limit=limit
        )

        if not source_connections:
            return []

        # Create list items directly from source connections
        list_items = [
            schemas.SourceConnectionListItem(
                id=sc.id,
                name=sc.name,
                description=sc.description,
                short_name=sc.short_name,
                status=sc.status,
                created_at=sc.created_at,
                modified_at=sc.modified_at,
                sync_id=sc.sync_id,
                collection=sc.readable_collection_id,  # map to collection
                white_label_id=sc.white_label_id,  # Include white_label_id
            )
            for sc in source_connections
        ]

        return list_items

    async def get_source_connections_by_collection(
        self,
        db: AsyncSession,
        collection: str,
        current_user: schemas.User,
        skip: int = 0,
        limit: int = 100,
    ) -> List[schemas.SourceConnectionListItem]:
        """Get all source connections for a user by collection.

        Args:
            db: The database session
            collection: The collection to filter by
            current_user: The current user
            skip: The number of source connections to skip
            limit: The maximum number of source connections to return

        Returns:
            A list of source connections
        """
        source_connections = await crud.source_connection.get_for_collection(
            db=db,
            readable_collection_id=collection,
            current_user=current_user,
            skip=skip,
            limit=limit,
        )

        if not source_connections:
            return []

        # Create list items directly from source connections
        list_items = [
            schemas.SourceConnectionListItem(
                id=sc.id,
                name=sc.name,
                description=sc.description,
                short_name=sc.short_name,
                status=sc.status,
                created_at=sc.created_at,
                modified_at=sc.modified_at,
                sync_id=sc.sync_id,
                collection=sc.readable_collection_id,  # map to collection
                white_label_id=sc.white_label_id,  # Include white_label_id
            )
            for sc in source_connections
        ]

        return list_items

    async def update_source_connection(
        self,
        db: AsyncSession,
        source_connection_id: UUID,
        source_connection_in: schemas.SourceConnectionUpdate,
        current_user: schemas.User,
    ) -> schemas.SourceConnection:
        """Update a source connection and related objects.

        This method:
        1. Updates the source connection
        2. Updates the sync cron schedule if changed
        3. Updates the auth fields in the integration credential if provided

        Args:
            db: The database session
            source_connection_id: The ID of the source connection to update
            source_connection_in: The updated source connection data
            current_user: The current user

        Returns:
            The updated source connection

        Raises:
            HTTPException: If the source connection is not found
        """
        source_connection = await crud.source_connection.get(
            db=db, id=source_connection_id, current_user=current_user
        )
        if not source_connection:
            raise HTTPException(status_code=404, detail="Source connection not found")

        async with UnitOfWork(db) as uow:
            # Validate config fields if they're being updated
            if source_connection_in.config_fields is not None:
                validated_config_fields = await self._validate_config_fields(
                    uow.session,
                    source_connection.short_name,
                    source_connection_in.config_fields.model_dump()
                    if hasattr(source_connection_in.config_fields, "model_dump")
                    else source_connection_in.config_fields,
                )
                source_connection_in.config_fields = validated_config_fields

            # 1. Update source connection
            source_connection = await crud.source_connection.update(
                db=uow.session,
                db_obj=source_connection,
                obj_in=source_connection_in,
                current_user=current_user,
                uow=uow,
            )

            # 2. If cron_schedule was updated, also update the related sync
            if source_connection_in.cron_schedule is not None and source_connection.sync_id:
                sync = await crud.sync.get(
                    uow.session,
                    id=source_connection.sync_id,
                    current_user=current_user,
                    with_connections=False,
                )
                if sync:
                    sync_update = schemas.SyncUpdate(
                        cron_schedule=source_connection_in.cron_schedule
                    )
                    await crud.sync.update(
                        uow.session,
                        db_obj=sync,
                        obj_in=sync_update,
                        current_user=current_user,
                        uow=uow,
                    )

            # 3. If auth_fields are provided, update the integration credential
            if source_connection_in.auth_fields and source_connection.connection_id:
                # First get the connection to get the credential ID
                connection = await crud.connection.get(
                    uow.session, id=source_connection.connection_id, current_user=current_user
                )

                if connection and connection.integration_credential_id:
                    # Get the credential and update it
                    integration_credential = await crud.integration_credential.get(
                        uow.session,
                        id=connection.integration_credential_id,
                        current_user=current_user,
                    )

                    if integration_credential:
                        auth_fields_dict = source_connection_in.auth_fields.model_dump()
                        validated_auth_fields = await self._validate_auth_fields(
                            uow.session,
                            source_connection.short_name,
                            auth_fields_dict,
                        )
                        credential_update = schemas.IntegrationCredentialUpdate(
                            encrypted_credentials=credentials.encrypt(validated_auth_fields)
                        )
                        await crud.integration_credential.update(
                            uow.session,
                            db_obj=integration_credential,
                            obj_in=credential_update,
                            current_user=current_user,
                            uow=uow,
                        )

            await uow.commit()

            # Get the updated source connection with related data
            return await self.get_source_connection(
                db=uow.session, source_connection_id=source_connection_id, current_user=current_user
            )

    async def delete_source_connection(
        self,
        db: AsyncSession,
        source_connection_id: UUID,
        current_user: schemas.User,
        delete_data: bool = False,
    ) -> schemas.SourceConnection:
        """Delete a source connection and all related components.

        This method:
        1. Deletes the sync if it exists
        2. Deletes the integration credential if it exists
        3. Deletes the source connection

        Args:
            db: The database session
            source_connection_id: The ID of the source connection to delete
            current_user: The current user
            delete_data: Whether to delete the data in destinations

        Returns:
            The deleted source connection

        Raises:
            HTTPException: If the source connection is not found
        """
        source_connection = await crud.source_connection.get(
            db=db, id=source_connection_id, current_user=current_user
        )
        if not source_connection:
            raise HTTPException(status_code=404, detail="Source connection not found")

        # Save a copy of the source_connection for returning
        source_connection_schema = schemas.SourceConnection.from_orm_with_collection_mapping(
            source_connection
        )

        await crud.source_connection.remove(
            db=db, id=source_connection_id, current_user=current_user
        )

        return source_connection_schema

    async def run_source_connection(
        self,
        db: AsyncSession,
        source_connection_id: UUID,
        current_user: schemas.User,
        access_token: Optional[str] = None,
    ) -> schemas.SyncJob:
        """Trigger a sync run for a source connection.

        Args:
            db: The database session
            source_connection_id: The ID of the source connection to run
            current_user: The current user
            access_token: Optional access token to use instead of stored credentials

        Returns:
            The created sync job

        Raises:
            HTTPException: If the source connection is not found or has no associated sync
        """
        source_connection = await crud.source_connection.get(
            db=db, id=source_connection_id, current_user=current_user
        )
        if not source_connection:
            raise HTTPException(status_code=404, detail="Source connection not found")

        if not source_connection.sync_id:
            raise HTTPException(status_code=400, detail="Source connection has no associated sync")

        # Trigger the sync run using the sync service
        sync, sync_job, sync_dag = await sync_service.trigger_sync_run(
            db=db, sync_id=source_connection.sync_id, current_user=current_user
        )

        # Store access token directly without validation if provided
        if access_token:
            sync_job.access_token = access_token

        return sync_job

    async def get_source_connection_jobs(
        self,
        db: AsyncSession,
        source_connection_id: UUID,
        current_user: schemas.User,
    ) -> list[schemas.SourceConnectionJob]:
        """Get all sync jobs for a source connection.

        Args:
            db: The database session
            source_connection_id: The ID of the source connection
            current_user: The current user

        Returns:
            A list of sync jobs

        Raises:
            HTTPException: If the source connection is not found
        """
        source_connection = await crud.source_connection.get(
            db=db, id=source_connection_id, current_user=current_user
        )
        if not source_connection:
            raise HTTPException(status_code=404, detail="Source connection not found")

        if not source_connection.sync_id:
            return []

        # Get all jobs for the sync
        sync_jobs = await sync_service.list_sync_jobs(
            db=db, current_user=current_user, sync_id=source_connection.sync_id
        )

        # Map SyncJob objects to SourceConnectionJob objects
        source_connection_jobs = []
        for job in sync_jobs:
            # Create a new SourceConnectionJob with data from SyncJob
            sync_job_schema = schemas.SyncJob.model_validate(job, from_attributes=True)
            source_connection_job = sync_job_schema.to_source_connection_job(source_connection_id)
            source_connection_jobs.append(source_connection_job)

        return source_connection_jobs

    async def get_source_connection_job(
        self,
        db: AsyncSession,
        source_connection_id: UUID,
        job_id: UUID,
        current_user: schemas.User,
    ) -> schemas.SourceConnectionJob:
        """Get a specific sync job for a source connection.

        Args:
            db: The database session
            source_connection_id: The ID of the source connection
            job_id: The ID of the sync job
            current_user: The current user

        Returns:
            The sync job

        Raises:
            HTTPException: If the source connection or job is not found
        """
        source_connection = await crud.source_connection.get(
            db=db, id=source_connection_id, current_user=current_user
        )
        if not source_connection:
            raise HTTPException(status_code=404, detail="Source connection not found")

        if not source_connection.sync_id:
            raise HTTPException(status_code=404, detail="Source connection has no associated sync")

        # Get the specific job for the sync
        sync_job = await sync_service.get_sync_job(
            db=db, job_id=job_id, current_user=current_user, sync_id=source_connection.sync_id
        )

        sync_job_schema = schemas.SyncJob.model_validate(sync_job, from_attributes=True)

        # Convert to SourceConnectionJob format
        source_connection_job = sync_job_schema.to_source_connection_job(source_connection_id)

        return source_connection_job

    async def update_source_connection_status(
        self,
        db: AsyncSession,
        source_connection_id: UUID,
        status: SourceConnectionStatus,
        current_user: schemas.User,
    ) -> schemas.SourceConnection:
        """Update the status of a source connection.

        This also updates the related sync status to match.

        Args:
            db: The database session
            source_connection_id: The ID of the source connection
            status: The new status
            current_user: The current user

        Returns:
            The updated source connection

        Raises:
            HTTPException: If the source connection is not found
        """
        source_connection = await crud.source_connection.get(
            db=db, id=source_connection_id, current_user=current_user
        )
        if not source_connection:
            raise HTTPException(status_code=404, detail="Source connection not found")

        async with UnitOfWork(db) as uow:
            # Update source connection status
            source_connection = await crud.source_connection.update_status(
                db=uow.session,
                id=source_connection_id,
                status=status,
                current_user=current_user,
            )

            # Update connection status if it exists
            if hasattr(source_connection, "connection_id") and source_connection.connection_id:
                connection = await crud.connection.get(
                    uow.session, id=source_connection.connection_id, current_user=current_user
                )
                if connection:
                    connection_status = (
                        ConnectionStatus.ACTIVE
                        if status == SourceConnectionStatus.ACTIVE
                        else ConnectionStatus.INACTIVE
                    )
                    connection_update = schemas.ConnectionUpdate(status=connection_status)
                    await crud.connection.update(
                        uow.session,
                        db_obj=connection,
                        obj_in=connection_update,
                        current_user=current_user,
                        uow=uow,
                    )

            # Update sync status if it exists
            if source_connection.sync_id:
                sync = await crud.sync.get(
                    uow.session, id=source_connection.sync_id, current_user=current_user
                )
                if sync:
                    sync_status = (
                        SyncStatus.ACTIVE
                        if status == SourceConnectionStatus.ACTIVE
                        else SyncStatus.INACTIVE
                    )
                    sync_update = schemas.SyncUpdate(status=sync_status)
                    await crud.sync.update(
                        uow.session,
                        db_obj=sync,
                        obj_in=sync_update,
                        current_user=current_user,
                        uow=uow,
                    )

            await uow.commit()
            return source_connection

    # async def create_source_connection_from_oauth(
    #     self,
    #     db: AsyncSession,
    #     source_connection_in: schemas.SourceConnectionCreate,
    #     connection_id: UUID,
    #     current_user: schemas.User,
    # ) -> Tuple[schemas.SourceConnection, Optional[schemas.SyncJob]]:
    #     """Create a source connection using an existing OAuth connection.

    #     This method skips the credential and connection creation steps from the
    #     standard flow, and uses the provided connection_id instead. It's designed
    #     specifically for OAuth flows where the connection has already been created.

    #     Args:
    #         db: The database session
    #         source_connection_in: The source connection creation parameters
    #         connection_id: UUID of an existing connection (from OAuth)
    #         current_user: The current user

    #     Returns:
    #         A tuple of (source_connection, sync_job)

    #     Raises:
    #         HTTPException: If the connection doesn't exist or belongs to another user
    #     """
    #     core_attrs, aux_attrs = source_connection_in.map_to_core_and_auxiliary_attributes()

    #     async with UnitOfWork(db) as uow:
    #         # Get the source information
    #         source = await crud.source.get_by_short_name(
    #             db, short_name=source_connection_in.short_name
    #         )
    #         if not source:
    #             raise HTTPException(
    #                 status_code=404, detail=f"Source not found: {source_connection_in.short_name}"
    #             )

    #         # Verify the connection exists and belongs to this user
    #         connection = await crud.connection.get(
    #             uow.session, id=connection_id, current_user=current_user
    #         )
    #         if not connection:
    #             raise HTTPException(status_code=404, detail="Connection not found")

    #         if connection.integration_type != IntegrationType.SOURCE:
    #             raise HTTPException(
    #                 status_code=400,
    #                 detail="Invalid connection type. Must be a source connection."
    #             )

    #         # Check if the connection's short_name matches the source_connection's short_name
    #         if connection.short_name != source_connection_in.short_name:
    #             raise HTTPException(
    #                 status_code=400,
    #                 detail=(
    #                     f"Connection short_name '{connection.short_name}' "
    #                     f"does not match '{source_connection_in.short_name}'"
    #                 ),
    #             )

    #         # 1. Check if we need to create a collection first
    #         if "collection" not in core_attrs:
    #             # Create a collection with the same name as the source connection
    #             collection_create = schemas.CollectionCreate(
    #                 name=f"Collection for {source_connection_in.name}",
    #                 description=f"Auto-generated collection for {source_connection_in.name}",
    #             )

    #             collection = await collection_service.create(
    #                 db=uow.session,
    #                 collection_in=collection_create,
    #                 current_user=current_user,
    #                 uow=uow,
    #             )
    #         else:
    #             readable_collection_id = core_attrs["collection"]
    #             if "collection" in core_attrs:
    #                 del core_attrs["collection"]
    #             collection = await crud.collection.get_by_readable_id(
    #                 db=uow.session, readable_id=readable_collection_id, current_user=current_user
    #             )
    #             if not collection:
    #                 raise HTTPException(
    #                     status_code=404, detail=f"Collection '{readable_collection_id}' not found"
    #                 )

    #         # 2. Create the sync
    #         sync_in = schemas.SyncCreate(
    #             name=f"Sync for {source_connection_in.name}",
    #             description=f"Auto-generated sync for {source_connection_in.name}",
    #             source_connection_id=connection_id,  # Use the provided connection ID
    #             embedding_model_connection_id=NATIVE_TEXT2VEC_UUID,
    #             destination_connection_ids=[NATIVE_QDRANT_UUID],
    #             cron_schedule=aux_attrs["cron_schedule"],
    #             status=SyncStatus.ACTIVE,
    #             run_immediately=aux_attrs["sync_immediately"],
    #         )

    #         # 3. Use the sync service to create the sync and automatically the DAG
    #         sync, sync_job = await sync_service.create_and_run_sync(
    #             db=uow.session, sync_in=sync_in, current_user=current_user, uow=uow
    #         )

    #         # 4. Create the source connection from core attributes
    #         source_connection_create = {
    #             **core_attrs,
    #             "connection_id": connection_id,  # Use the provided connection ID
    #             "readable_collection_id": collection.readable_id,
    #             "sync_id": sync.id,
    #         }

    #         source_connection = await crud.source_connection.create(
    #             db=uow.session,
    #             obj_in=source_connection_create,
    #             current_user=current_user,
    #             uow=uow
    #         )
    #         await uow.session.flush()

    #         # map to schemas and return
    #         source_connection = schemas.SourceConnection.from_orm_with_collection_mapping(
    #             source_connection
    #         )
    #         sync_job = schemas.SyncJob.model_validate(sync_job, from_attributes=True)

    #         # Update the source connection status
    #         source_connection.auth_fields = "********"  # Hide auth fields by default
    #         source_connection.status = SourceConnectionStatus.IN_PROGRESS
    #         source_connection.latest_sync_job_status = sync_job.status
    #         source_connection.latest_sync_job_id = sync_job.id
    #         source_connection.latest_sync_job_started_at = sync_job.started_at
    #         source_connection.latest_sync_job_completed_at = sync_job.completed_at

    #     return source_connection, sync_job

    async def get_oauth2_authorization_url(
        self,
        source_short_name: str,
        client_id: Optional[str] = None,
    ) -> schemas.OAuth2AuthUrl:
        """Get the OAuth2 authorization URL for a source.

        Args:
            source_short_name: The short name of the source
            client_id: Optional client ID to override the default one

        Returns:
            The OAuth2 authorization URL

        Raises:
            HTTPException: If the source is not found or doesn't support OAuth2
        """
        # Get the settings for this source to generate the URL
        oauth2_settings = await integration_settings.get_by_short_name(source_short_name)
        if not oauth2_settings:
            raise HTTPException(
                status_code=404, detail=f"Settings not found for source: {source_short_name}"
            )

        if oauth2_settings.auth_type not in [
            AuthType.oauth2,
            AuthType.oauth2_with_refresh,
            AuthType.oauth2_with_refresh_rotating,
        ]:
            raise HTTPException(
                status_code=400,
                detail=f"Source {source_short_name} does not support OAuth2 authentication",
            )

        # Generate the authorization URL
        auth_url = await oauth2_service.generate_auth_url(oauth2_settings, client_id)

        # Return as schema
        return schemas.OAuth2AuthUrl(url=auth_url)

    async def create_credential_from_oauth2_code(
        self,
        db: AsyncSession,
        source_short_name: str,
        code: str,
        credential_name: Optional[str] = None,
        credential_description: Optional[str] = None,
        client_id: Optional[str] = None,
        client_secret: Optional[str] = None,
        current_user: schemas.User = None,
    ) -> schemas.IntegrationCredentialInDB:
        """Exchange OAuth2 code for token and create integration credentials.

        This method:
        1. Exchanges the authorization code for a token
        2. Validates the token against the auth config class
        3. Creates and stores the integration credential
        4. Returns the stored credential

        Args:
            db: The database session
            source_short_name: The short name of the source
            code: The authorization code to exchange
            credential_name: Optional custom name for the credential
            credential_description: Optional description for the credential
            client_id: Optional client ID to override the default
            client_secret: Optional client secret to override the default
            current_user: The current user

        Returns:
            The created integration credential

        Raises:
            HTTPException: If code exchange fails or validation fails
        """
        try:
            # Get the source information first
            source = await crud.source.get_by_short_name(db, short_name=source_short_name)
            if not source:
                raise HTTPException(
                    status_code=404, detail=f"Source not found: {source_short_name}"
                )

            # Check if auth type is OAuth2
            if not source.auth_type or not source.auth_type.startswith("oauth2"):
                raise HTTPException(
                    status_code=400,
                    detail=f"Source {source_short_name} does not support OAuth2 authentication",
                )

            # Exchange the authorization code for a token
            token_response = await self._exchange_authorization_code_for_token(
                source_short_name=source_short_name,
                code=code,
                client_id=client_id,
                client_secret=client_secret,
            )

            # Convert token response to auth fields
            auth_fields = token_response.model_dump()

            # Validate the auth fields against the auth config class (critical step!)
            validated_auth_fields = await self._validate_auth_fields(
                db=db, source_short_name=source_short_name, auth_fields=auth_fields
            )

            # Create the integration credential
            async with UnitOfWork(db) as uow:
                # Encrypt the validated auth fields
                encrypted_credentials = credentials.encrypt(validated_auth_fields)

<<<<<<< HEAD
                # Default name and description if not provided
                name = credential_name or f"{source.name} OAuth2 Credential"
                description = credential_description or f"OAuth2 credentials for {source.name}"
=======
            # 4. Create the source connection from core attributes
            source_connection_create = {
                **core_attrs,
                "connection_id": connection_id,  # Use the provided connection ID
                "readable_collection_id": collection.readable_id,
                "sync_id": sync.id,
                "white_label_id": core_attrs.get(
                    "white_label_id"
                ),  # Include white_label_id if provided
            }
>>>>>>> 39a4a534

                integration_cred_in = schemas.IntegrationCredentialCreateEncrypted(
                    name=name,
                    description=description,
                    integration_short_name=source_short_name,
                    integration_type=IntegrationType.SOURCE,
                    auth_type=source.auth_type,
                    encrypted_credentials=encrypted_credentials,
                    auth_config_class=source.auth_config_class,
                )

                integration_credential = await crud.integration_credential.create(
                    uow.session, obj_in=integration_cred_in, current_user=current_user, uow=uow
                )

                await uow.commit()
                await uow.session.refresh(integration_credential)

                # Get the schema model from the database object and return
                return schemas.IntegrationCredentialInDB.model_validate(
                    integration_credential, from_attributes=True
                )

        except Exception as e:
            source_connection_logger.error(f"Failed to create credential from OAuth2 code: {e}")
            if isinstance(e, HTTPException):
                raise
            raise HTTPException(
                status_code=400, detail=f"Failed to create credential from OAuth2 code: {str(e)}"
            ) from e

    async def _exchange_authorization_code_for_token(
        self,
        source_short_name: str,
        code: str,
        client_id: Optional[str] = None,
        client_secret: Optional[str] = None,
    ) -> OAuth2TokenResponse:
        """Exchange an OAuth2 authorization code for a token.

        Args:
            source_short_name: The short name of the source
            code: The authorization code to exchange
            client_id: Optional client ID to override the default
            client_secret: Optional client secret to override the default

        Returns:
            The OAuth2 token response with access token and other details

        Raises:
            HTTPException: If the token exchange fails
        """
        try:
            return await oauth2_service.exchange_authorization_code_for_token(
                source_short_name=source_short_name,
                code=code,
                client_id=client_id,
                client_secret=client_secret,
            )
        except Exception as e:
            raise HTTPException(
                status_code=400, detail="Failed to exchange authorization code for token"
            ) from e


# Singleton instance
source_connection_service = SourceConnectionService()<|MERGE_RESOLUTION|>--- conflicted
+++ resolved
@@ -1167,22 +1167,9 @@
                 # Encrypt the validated auth fields
                 encrypted_credentials = credentials.encrypt(validated_auth_fields)
 
-<<<<<<< HEAD
                 # Default name and description if not provided
                 name = credential_name or f"{source.name} OAuth2 Credential"
                 description = credential_description or f"OAuth2 credentials for {source.name}"
-=======
-            # 4. Create the source connection from core attributes
-            source_connection_create = {
-                **core_attrs,
-                "connection_id": connection_id,  # Use the provided connection ID
-                "readable_collection_id": collection.readable_id,
-                "sync_id": sync.id,
-                "white_label_id": core_attrs.get(
-                    "white_label_id"
-                ),  # Include white_label_id if provided
-            }
->>>>>>> 39a4a534
 
                 integration_cred_in = schemas.IntegrationCredentialCreateEncrypted(
                     name=name,
